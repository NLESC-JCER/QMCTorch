--- conflicted
+++ resolved
@@ -4,11 +4,7 @@
 import torch
 from torch import optim
 from types import SimpleNamespace
-<<<<<<< HEAD
-=======
-
-from ..sampler.symmetry import BaseSymmetry
->>>>>>> b8624a46
+
 from ..utils import set_torch_double_precision
 from ..utils.constants import ANGS2BOHR
 from ..scf.molecule import Molecule as SCF
