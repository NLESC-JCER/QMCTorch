import torch
import operator
from typing import Union, Dict, Tuple
from .slater_jastrow import SlaterJastrow
from .jastrows.elec_elec.kernels.jastrow_kernel_electron_electron_base import JastrowKernelElectronElectronBase
from .jastrows.elec_elec.kernels.pade_jastrow_kernel import PadeJastrowKernel
from .jastrows.elec_elec.jastrow_factor_electron_electron import (
    JastrowFactorElectronElectron,
)
from  ..scf import Molecule


class SlaterOrbitalDependentJastrow(SlaterJastrow):
    def __init__(
        self,
        mol: Molecule,
        configs: str = "ground_state",
        kinetic: str = "jacobi",
        jastrow_kernel: JastrowKernelElectronElectronBase = PadeJastrowKernel,
        jastrow_kernel_kwargs: Dict = {},
        cuda: bool = False,
        include_all_mo: bool = True,
    ) -> None:
        """Slater Jastrow Wave function with an orbital dependent Electron-Electron Jastrow Factor

        .. math::
            \\Psi(R_{at}, r) = \\sum_n c_n D^\\uparrow_n(r^\\uparrow)D^\\downarrow_n(r^\\downarrow)

        where each molecular orbital of the determinants is multiplied with a different electron-electron Jastrow

        .. math::
            \\phi_i(r) \\rightarrow J_i(r) \\phi_i(r)

        Args:
            mol (Molecule): a QMCTorch molecule object
            configs (str, optional): defines the CI configurations to be used. Defaults to 'ground_state'.
                - ground_state : only the ground state determinant in the wave function
                - single(n,m) : only single excitation with n electrons and m orbitals
                - single_double(n,m) : single and double excitation with n electrons and m orbitals
                - cas(n, m) : all possible configuration using n eletrons and m orbitals
            kinetic (str, optional): method to compute the kinetic energy. Defaults to 'jacobi'.
                - jacobi : use the Jacobi formula to compute the kinetic energy
                - auto : use automatic differentiation to compute the kinetic energy
            jastrow_kernel (JastrowKernelBase, optional) : Class that computes the jastrow kernels
            jastrow_kernel_kwargs (dict, optional) : keyword arguments for the jastrow kernel contructor
            cuda (bool, optional): turns GPU ON/OFF  Defaults to False.
            include_all_mo (bool, optional): include either all molecular orbitals or only the ones that are
                                             popualted in the configs. Defaults to False
        Examples::
            >>> from qmctorch.scf import Molecule
            >>> from qmctorch.wavefunction import SlaterOrbitalDependentJastrow
            >>> mol = Molecule('h2o.xyz', calculator='adf', basis = 'dzp')
            >>> wf = SlaterOrbitalDependentJastrow(mol, configs='cas(2,2)')
        """

        if jastrow_kernel is None:
            raise ValueError(
                "Orbital dependent Jastrow factor requires a valid jastrow kernel."
            )

        super().__init__(mol, None, None, configs, kinetic, cuda, include_all_mo)
        self.use_jastrow = True

        self.jastrow = JastrowFactorElectronElectron(
            mol,
            jastrow_kernel,
            kernel_kwargs=jastrow_kernel_kwargs,
            orbital_dependent_kernel=True,
            number_of_orbitals=self.nmo_opt,
            cuda=self.cuda,
        )

        if self.cuda:
            self.jastrow = self.jastrow.to(self.device)

        self.jastrow_type = jastrow_kernel.__class__.__name__

        self.log_data()

    def ordered_jastrow(self, pos: torch.Tensor, derivative: int = 0, sum_grad: bool = True) -> torch.Tensor:
        """Returns the value of the jastrow with the correct dimensions

        Args:
            pos (torch.tensor): Positions of the electrons
                                  Size : Nbatch, Nelec x Ndim
            derivative (int, optional): order of the derivative (0,1,2,).
                            Defaults to 0.
            sum_grad (bool, optional): Return the sum_grad (i.e. the sum of
                                       the derivatives) or the individual
                                       terms. Defaults to True.
                                       False only for derivative=1

        Returns:
            torch.tensor: value of the jastrow parameter for all confs
                          Nbatch, Nelec, Nmo (sum_grad = True)
                          Nbatch, Nelec, Nmo, Ndim (sum_grad = False)
        """
        jast_vals = self.jastrow(pos, derivative, sum_grad)

        def permute(vals: torch.Tensor) -> torch.Tensor:
            """transpose the data depending on the number of dim."""
            if vals.ndim == 3:
                return vals.permute(1, 2, 0)
            elif vals.ndim == 4:
                return vals.permute(1, 3, 0, 2)

        if isinstance(jast_vals, tuple):
            return tuple([permute(v) for v in jast_vals])
        else:
            return permute(jast_vals)

    def forward(self, x: torch.Tensor, ao: Union[torch.Tensor, None]=None) -> torch.Tensor:
        """computes the value of the wave function for the sampling points

        .. math::
            \\Psi(R) = \\sum_{n} c_n D^{u}_n(r^u) \\times D^{d}_n(r^d)

        Args:
            x (torch.tensor): sampling points (Nbatch, 3*Nelec)
            ao (torch.tensor, optional): values of the atomic orbitals (Nbatch, Nelec, Nao)

        Returns:
            torch.tensor: values of the wave functions at each sampling point (Nbatch, 1)

        Examples::
            >>> mol = Molecule('h2.xyz', calculator='adf', basis = 'dzp')
            >>> wf = SlaterJastrow(mol, configs='cas(2,2)')
            >>> pos = torch.rand(500,6)
            >>> vals = wf(pos)
        """

        # compute the jastrow from the pos
        J = self.ordered_jastrow(x)

        # atomic orbital
        if ao is None:
            x = self.ao(x)
        else:
            x = ao

        # molecular orbitals
        x = self.mo(x)

        # jastrow for each orbital
        x = J * x

        # pool the mos
        x = self.pool(x)

        # compute the CI and return
        return self.fc(x)

<<<<<<< HEAD
    def ao2mo(self, ao: torch.Tensor) -> torch.Tensor:
        return self.mo(self.mo_scf(ao))
=======
    def ao2mo(self, ao):
        return self.mo(ao)
>>>>>>> b8624a46

    def ao2cmo(self, ao, jastrow):
        return jastrow * self.mo(ao)

    def pos2mo(self, x: torch.Tensor, derivative: int = 0, sum_grad: bool = True) -> torch.Tensor:
        """Compute the uncorrelated MOs from the positions."""

        ao = self.ao(x, derivative=derivative, sum_grad=sum_grad)
        if sum_grad:
            return self.ao2mo(ao)
        else:
            return self.ao2mo(ao.transpose(2, 3)).transpose(2, 3)

    def pos2cmo(self, x: torch.Tensor, derivative:int = 0, sum_grad: bool = True) -> torch.Tensor:
        """Get the values of correlated MOs

        Arguments:
            x {torch.tensor} -- positions of the electrons [nbatch, nelec*ndim]


        Returns:
            torch.tensor -- MO matrix [nbatch, nelec, nmo]
        """
        if derivative == 0:
            mo = self.pos2mo(x)
            jast = self.ordered_jastrow(x)
            return jast * mo

        elif derivative == 1:
            mo = self.pos2mo(x)
            dmo = self.pos2mo(x, derivative=1, sum_grad=sum_grad)

            jast = self.ordered_jastrow(x)
            djast = self.ordered_jastrow(x, derivative=1, sum_grad=sum_grad)

            if sum_grad:
                return mo * djast.sum(1).unsqueeze(1) + jast * dmo
            else:
                return (
                    mo.unsqueeze(-1) * djast.sum(1).unsqueeze(1)
                    + jast.unsqueeze(-1) * dmo
                )

        elif derivative == 2:
            # atomic orbital
            ao, dao, d2ao = self.ao(x, derivative=[0, 1, 2])

            # bare molecular orbitals
            mo = self.ao2mo(ao)
            dmo = self.ao2mo(dao.transpose(2, 3)).transpose(2, 3)
            d2mo = self.ao2mo(d2ao)

            # jastrows
            jast, djast, d2jast = self.ordered_jastrow(
                x, derivative=[0, 1, 2], sum_grad=False
            )
            # terms of the kin op
            jast_d2mo = d2mo * jast
            djast_dmo = (djast * dmo).sum(-1)
            d2jast_mo = d2jast.sum(1).unsqueeze(1) * mo

            # assemble kin op
            return jast_d2mo + 2 * djast_dmo + d2jast_mo

    def kinetic_energy_jacobi(self, x: torch.Tensor, **kwargs) -> torch.Tensor:
        """Compute the value of the kinetic enery using the Jacobi Formula.
        C. Filippi, Simple Formalism for Efficient Derivatives .

        .. math::

             \\frac{K(R)}{\\Psi(R)} = Tr(A^{-1} B_{kin})

        Args:
            x (torch.tensor): sampling points (Nbatch, 3*Nelec)

        Returns:
            torch.tensor: values of the kinetic energy at each sampling points
        """

        # get the matrix of correlated orbitals for all elec
        cmo = self.pos2cmo(x)

        # compute the value of the slater det
        slater_dets = self.pool(cmo)

        # compute  \Delta A (A = matrix of the correlated MO)
        bhess = self.pos2cmo(x, 2)

        # compute ( tr(A_u^-1\Delta A_u) + tr(A_d^-1\Delta A_d) )
        hess = self.pool.operator(cmo, bhess)

        # compute \grad A
        bgrad = self.get_gradient_operator(x)

        # compute (tr(A_u^-1\nabla A_u) * tr(A_d^-1\nabla A_d))
        grad = self.pool.operator(cmo, bgrad, op=None)
        grad2 = self.pool.operator(cmo, bgrad, op_squared=True)

        # assemble the total kinetic values
        kin = -0.5 * (
            hess
            + operator.add(*[(g**2).sum(0) for g in grad])
            - grad2.sum(0)
            + 2 * operator.mul(*grad).sum(0)
        )

        # assemble
        return self.fc(kin * slater_dets) / self.fc(slater_dets)

    def gradients_jacobi(self, x: torch.Tensor, sum_grad: bool = True, pdf: bool = False) -> torch.Tensor:
        """Computes the gradients of the wf using Jacobi's Formula

        Args:
            x ([type]): [description]
        """

        if pdf:
            raise NotImplementedError(
                "Gradients of the pdf not implemented for ", self.__name__
            )

        # get the CMO matrix
        cmo = self.pos2cmo(x)

        # get the grad of the wf
        if sum_grad:
            # bgrad = self.pos2cmo(x, derivative=1)
            bgrad = self.get_gradient_operator(x).sum(0)
        else:
            bgrad = self.get_gradient_operator(x)

        # compute the value of the grad using trace trick
        grad = self.pool.operator(cmo, bgrad, op=operator.add)

        # compute the total wf
        psi = self.pool(cmo)

        out = self.fc(grad * psi)
        out = out.transpose(0, 1)

        # assemble
        return out

    def get_hessian_operator(self, x: torch.Tensor) -> torch.Tensor:
        """Compute the Bkin matrix

        Args:
            x (torch.tensor): sampling points (Nbatch, 3*Nelec)
            mo (torch.tensor, optional): precomputed values of the MOs

        Returns:
            torch.tensor: matrix of the kinetic operator
        """
        mo = self.pos2mo(x)
        dmo = self.pos2mo(x, derivative=1, sum_grad=False)
        d2mo = self.pos2mo(x, derivative=2)

        jast = self.ordered_jastrow(x)
        djast = self.ordered_jastrow(x, derivative=1, sum_grad=False)
        d2jast = self.ordered_jastrow(x, derivative=2)

        # \Delta_n J * MO
        d2jast_mo = d2jast.permute(1, 0, 2).unsqueeze(2) * mo

        # stride d2mo
        eye = torch.eye(self.nelec).to(self.device)
        d2mo = d2mo.unsqueeze(2) * eye.unsqueeze(-1)

        # reshape d2mo to nelec, nbatch, nelec, nmo
        d2mo = d2mo.permute(1, 0, 2, 3)

        # \Delta_n MO * J
        d2mo_jast = d2mo * jast.repeat(1, self.nelec, 1)

        # reformat to have Ndim, Nbatch, Nelec, Nmo
        dmo = dmo.permute(3, 0, 1, 2)

        # stride
        eye = torch.eye(self.nelec).to(self.device)
        dmo = dmo.unsqueeze(2) * eye.unsqueeze(-1)

        # reorder to have Nelec, Ndim, Nbatch, Nelec, Nmo
        dmo = dmo.permute(2, 0, 1, 3, 4)

        # reshape djast to Nelec, Ndim, Nbatch, 1, Nmo
        djast = djast.permute(1, 3, 0, 2).unsqueeze(-2)

        # \nabla jast \nabla mo
        djast_dmo = djast * dmo

        # sum over ndim -> Nelec, Nbatch, Nelec, Nmo
        djast_dmo = djast_dmo.sum(1)

        return d2mo_jast + d2jast_mo + 2 * djast_dmo

    def get_gradient_operator(self, x: torch.Tensor) -> torch.Tensor:
        """Compute the gradient operator

        Args:
            x ([type]): [description]
            ao ([type]): [description]
            dao ([type]): [description]
        """

        mo = self.pos2mo(x)
        dmo = self.pos2mo(x, derivative=1, sum_grad=False)

        jast = self.ordered_jastrow(x)
        djast = self.ordered_jastrow(x, derivative=1, sum_grad=False)

        # reformat to have Nelec, Ndim, Nbatch, 1, Nmo
        djast = djast.permute(1, 3, 0, 2).unsqueeze(-2)

        # reformat to have Ndim, Nbatch, Nelec, Nmo
        dmo = dmo.permute(3, 0, 1, 2)

        # stride the tensor
        eye = torch.eye(self.nelec).to(self.device)
        dmo = dmo.unsqueeze(2) * eye.unsqueeze(-1)

        # reorder to have Nelec, Ndim, Nbatch, Nelec, Nmo
        dmo = dmo.permute(2, 0, 1, 3, 4)

        # assemble the derivative
        out = mo * djast + dmo * jast

        # collapse the first two dimensions
        out = out.reshape(-1, *(out.shape[2:]))
        return out<|MERGE_RESOLUTION|>--- conflicted
+++ resolved
@@ -150,13 +150,8 @@
         # compute the CI and return
         return self.fc(x)
 
-<<<<<<< HEAD
-    def ao2mo(self, ao: torch.Tensor) -> torch.Tensor:
-        return self.mo(self.mo_scf(ao))
-=======
     def ao2mo(self, ao):
         return self.mo(ao)
->>>>>>> b8624a46
 
     def ao2cmo(self, ao, jastrow):
         return jastrow * self.mo(ao)
