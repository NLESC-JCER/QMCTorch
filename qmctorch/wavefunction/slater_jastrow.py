import torch
from typing  import Union, Optional, List
from typing_extensions import Self
from scipy.optimize import curve_fit
from copy import deepcopy
import numpy as np
from torch import nn
from torch.nn.utils.parametrizations import orthogonal 
import operator
import matplotlib.pyplot as plt

from linetimer import CodeTimer

from .. import log

from ..scf import Molecule
from .wf_base import WaveFunction
from .orbitals.backflow.backflow_transformation import BackFlowTransformation
from .jastrows.elec_elec.jastrow_factor_electron_electron import JastrowFactorElectronElectron
from .jastrows.elec_elec.kernels import PadeJastrowKernel
from .jastrows.combine_jastrow import CombineJastrow
from .orbitals.atomic_orbitals import AtomicOrbitals
from .orbitals.molecular_orbitals import MolecularOrbitals
from .orbitals.atomic_orbitals_backflow import AtomicOrbitalsBackFlow
from .pooling.slater_pooling import SlaterPooling
from .pooling.orbital_configurations import OrbitalConfigurations
from ..utils import register_extra_attributes
from ..utils.constants import BOHR2ANGS 


class SlaterJastrow(WaveFunction):
    def __init__(
        self,
<<<<<<< HEAD
        mol: Molecule,
        jastrow: Optional[Union[str, nn.Module, None]] = 'default',
        backflow: Optional[Union[BackFlowTransformation, None]] = None,
        configs: str = "ground_state",
        kinetic: str = "jacobi",
        cuda: bool = False,
        include_all_mo: bool = True,
        orthogonalize_mo: bool = False
    ) -> None:
=======
        mol,
        jastrow='default',
        backflow=None,
        configs="ground_state",
        kinetic="jacobi",
        cuda=False,
        include_all_mo=True,
        mix_mo = False,
        orthogonalize_mo=False
    ):
>>>>>>> b8624a46
        """Slater Jastrow wave function with electron-electron Jastrow factor

        .. math::
            \\Psi(R_{at}, r) = J(r)\\sum_n c_n D^\\uparrow_n(r^\\uparrow)D^\\downarrow_n(r^\\downarrow)

        with

        .. math::
            J(r) = \\exp\\left( K_{ee}(r) \\right)

        with K, a kernel function depending only on the electron-eletron distances

        Args:
            mol (Molecule): a QMCTorch molecule object
            jastrow (str, optional) : Class that computes the jastrow kernels. Defaults to 'default'.
            backflow (BackFlowKernelBase, optional) : kernel function of the backflow transformation. Defaults to None.
            configs (str, optional): defines the CI configurations to be used. Defaults to 'ground_state'.
                - ground_state : only the ground state determinant in the wave function
                - single(n,m) : only single excitation with n electrons and m orbitals
                - single_double(n,m) : single and double excitation with n electrons and m orbitals
                - cas(n, m) : all possible configuration using n eletrons and m orbitals
            kinetic (str, optional): method to compute the kinetic energy. Defaults to 'jacobi'.
                - jacobi : use the Jacobi formula to compute the kinetic energy
                - auto : use automatic differentiation to compute the kinetic energy
            cuda (bool, optional): turns GPU ON/OFF  Defaults to False..
            include_all_mo (bool, optional): include either all molecular orbitals or only the ones that are
                                             popualted in the configs. Defaults to False
            orthogonalize_mo (bool, optional): orthogonalize the molecular orbitals. Defaults to False
        Examples::
            >>> from qmctorch.scf import Molecule
            >>> from qmctorch.wavefunction import SlaterJastrow
            >>> mol = Molecule('h2o.xyz', calculator='adf', basis = 'dzp')
            >>> wf = SlaterJastrow(mol, configs='cas(2,2)')
        """

        super().__init__(mol.nelec, 3, kinetic, cuda)

        # check for cuda
        if not torch.cuda.is_available and self.cuda:
            raise ValueError("Cuda not available, use cuda=False")

        # check for conf/mo size
        if not include_all_mo and configs.startswith("cas("):
            raise ValueError("CAS calculation only possible with include_all_mo=True")

        # molecule/atoms
        self.mol = mol
        self.atoms = mol.atoms
        self.natom = mol.natom

        # electronic confs
        self.init_config(configs)

        # atomic orbitals init
        self.init_atomic_orb(backflow)

        # init mo layer
        self.init_molecular_orb(include_all_mo, mix_mo, orthogonalize_mo)

        # initialize the slater det calculator
        self.init_slater_det_calculator()

        # initialize the fully connected layer
        self.init_fc_layer()

        # init the jastrow
        self.init_jastrow(jastrow)

        # init the knientic calc methods
        self.init_kinetic(kinetic, backflow)

        # register the callable for hdf5 dump
        register_extra_attributes(self, ["ao", "mo", "jastrow", "pool", "fc"])

        self.log_data()

    def init_atomic_orb(self, backflow: Union[BackFlowTransformation, None])-> None:
        """Initialize the atomic orbital layer."""
        # self.backflow = backflow
        if backflow is None:
            self.use_backflow = False
            self.ao = AtomicOrbitals(self.mol, self.cuda)
        else:
            self.use_backflow = True
            self.backflow_type = backflow.__repr__()
            self.ao = AtomicOrbitalsBackFlow(self.mol, backflow, self.cuda)

        if self.cuda:
            self.ao = self.ao.to(self.device)

<<<<<<< HEAD
    def init_molecular_orb(self, include_all_mo: bool)-> None:
=======
    def init_molecular_orb(self, include_all_mo, mix_mo, orthogonalize_mo):
>>>>>>> b8624a46
        """initialize the molecular orbital layers"""

        # # determine which orbs to include in the transformation
        self.include_all_mo = include_all_mo
        self.nmo_opt = self.mol.basis.nmo if include_all_mo else self.highest_occ_mo

<<<<<<< HEAD
        # scf layer
        self.mo_scf = nn.Linear(self.mol.basis.nao, self.nmo_opt, bias=False)
        self.mo_scf.weight = self.get_mo_coeffs()
        self.mo_scf.weight.requires_grad = False

        # port the layer to cuda if needed
        if self.cuda:
            self.mo_scf.to(self.device)

    def init_mo_mixer(self, orthogonalize_mo: bool)-> None:
        """
        Initialize the molecular orbital mixing layer.

        Parameters
        ----------
        orthogonalize_mo : bool
            whether to orthogonalize the mo mixer layer

        """
        self.orthogonalize_mo = orthogonalize_mo

        # mo mixer layer
        self.mo = nn.Linear(self.nmo_opt, self.nmo_opt, bias=False)

        # init the weight to idenity matrix
        self.mo.weight = nn.Parameter(torch.eye(self.nmo_opt, self.nmo_opt))
=======
        self.mo = MolecularOrbitals(self.mol, 
                                    include_all_mo, 
                                    self.highest_occ_mo, 
                                    mix_mo,
                                    orthogonalize_mo,
                                    self.cuda)
>>>>>>> b8624a46

        if self.cuda:
            self.mo.to(self.device)
            

    def init_config(self, configs: str)-> None:
        """Initialize the electronic configurations desired in the wave function."""

        # define the SD we want
        self.orb_confs = OrbitalConfigurations(self.mol)
        if isinstance(configs, str):
            self.configs_method = configs
        elif isinstance(configs, tuple):
            self.configs_method = "explicit"
        self.configs = self.orb_confs.get_configs(configs)
        self.nci = len(self.configs[0])
        self.highest_occ_mo = max(self.configs[0].max(), self.configs[1].max()) + 1

    def init_slater_det_calculator(self)-> None:
        """Initialize the calculator of the slater dets"""

        #  define the SD pooling layer
        self.pool = SlaterPooling(
            self.configs_method, self.configs, self.mol, self.cuda
        )

    def init_fc_layer(self)-> None:
        """Init the fc layer"""

        # init the layer
        self.fc = nn.Linear(self.nci, 1, bias=False)

        # set all weight to 0 except the groud state
        self.fc.weight.data.fill_(0.0)
        self.fc.weight.data[0][0] = 1.0

        # port to card
        if self.cuda:
            self.fc = self.fc.to(self.device)

    def init_jastrow(self, jastrow: Union[str, nn.Module, None]) -> None:
        """Init the jastrow factor calculator"""

        # if the jastrow is explicitly None we disable the factor
        if jastrow is None:
            self.jastrow = jastrow
            self.use_jastrow = False

        # otherwise we use the jastrow provided by the user
        else:
            self.use_jastrow = True

            # create a simple Pade Jastrow factor as default
            if jastrow == 'default':
                self.jastrow = JastrowFactorElectronElectron(self.mol, 
                                                             PadeJastrowKernel, 
                                                             cuda=self.cuda)

            elif isinstance(jastrow, list):
                self.jastrow = CombineJastrow(jastrow)

            elif isinstance(jastrow, nn.Module):
                self.jastrow = jastrow

            else:
                raise TypeError('Jastrow factor not supported.')

            self.jastrow_type = self.jastrow.__repr__()
            if self.cuda:
                self.jastrow = self.jastrow.to(self.device)

    def set_combined_jastrow(self, jastrow: nn.Module):
        """Initialize the jastrow factor as a sum of jastrows"""
        self.jastrow = CombineJastrow(jastrow)

    def init_kinetic(self, kinetic: str, backflow: Union[BackFlowTransformation,None]) -> None:
        """ "Init the calculator of the kinetic energies"""

        self.kinetic_method = kinetic
        if kinetic == "jacobi":
            if backflow is None:
                self.kinetic_energy = self.kinetic_energy_jacobi

            else:
                self.gradients_jacobi = self.gradients_jacobi_backflow
                self.kinetic_energy_jacobi = self.kinetic_energy_jacobi_backflow
                self.kinetic_energy = self.kinetic_energy_jacobi_backflow

    def forward(self, 
                x: torch.Tensor, 
                ao: Optional[Union[torch.Tensor, None]] = None
                ) -> torch.Tensor:
        """computes the value of the wave function for the sampling points

        .. math::
            \\Psi(R) =  J(R) \\sum_{n} c_n  D^{u}_n(r^u) \\times D^{d}_n(r^d)

        Args:
            x (torch.tensor): sampling points (Nbatch, 3*Nelec)
            ao (torch.tensor, optional): values of the atomic orbitals (Nbatch, Nelec, Nao)

        Returns:
            torch.tensor: values of the wave functions at each sampling point (Nbatch, 1)

        Examples::
            >>> mol = Molecule('h2.xyz', calculator='adf', basis = 'dzp')
            >>> wf = SlaterJastrow(mol, configs='cas(2,2)')
            >>> pos = torch.rand(500,6)
            >>> vals = wf(pos)
        """

        # compute the jastrow from the pos
        if self.use_jastrow:
            J = self.jastrow(x)

        # atomic orbital
        if ao is None:
            x = self.ao(x)
        else:
            x = ao

        # molecular orbitals
        x = self.mo(x)

        # pool the mos
        x = self.pool(x)

        # compute the CI and return
        if self.use_jastrow:
            return J * self.fc(x)

        # if we do not have a Jastrow
        return self.fc(x)

    def ao2mo(self, ao:torch.Tensor) -> torch.Tensor:
        """transforms AO values in to MO values."""
        return self.mo(ao)

    def pos2mo(self, 
               x: torch.Tensor, 
               derivative: Optional[int] = 0, 
               sum_grad: Optional[bool] = True
               ) -> torch.Tensor:
        """Compute the MO vals from the pos

        Args:
            x ([type]): [description]
            derivative (int, optional): [description]. Defaults to 0.
            sum_grad (bool, optional): [description]. Defaults to True.

        Returns:
            [type]: [description]
        """

        ao = self.ao(x, derivative=derivative, sum_grad=sum_grad)
        return self.ao2mo(ao)

    def kinetic_energy_jacobi(self, x: torch.Tensor, **kwargs) -> torch.Tensor:
        """Compute the value of the kinetic enery using the Jacobi Formula.
        C. Filippi, Simple Formalism for Efficient Derivatives .

        .. math::
            \\frac{\Delta \\Psi(R)}{\\Psi(R)} = \\Psi(R)^{-1} \\sum_n c_n (\\frac{\Delta D_n^u}{D_n^u} + \\frac{\Delta D_n^d}{D_n^d}) D_n^u D_n^d

        We compute the laplacian of the determinants through the Jacobi formula

        .. math::
            \\frac{\\Delta \\det(A)}{\\det(A)} = Tr(A^{-1} \\Delta A)

        Here :math:`A = J(R) \\phi` and therefore :

        .. math::
            \\Delta A = (\\Delta J) D + 2 \\nabla J \\nabla D + (\\Delta D) J

        Args:
            x (torch.tensor): sampling points (Nbatch, 3*Nelec)

        Returns:
            torch.tensor: values of the kinetic energy at each sampling points
        """

        ao, dao, d2ao = self.ao(x, derivative=[0, 1, 2])

        mo = self.ao2mo(ao)
        bkin = self.get_kinetic_operator(x, ao, dao, d2ao, mo)

        kin = self.pool.operator(mo, bkin)
        psi = self.pool(mo)
        out = self.fc(kin * psi) / self.fc(psi)
        return out

    def gradients_jacobi(self, 
                         x: torch.Tensor, 
                         sum_grad: Optional[bool] = False, 
                         pdf: Optional[bool] = False
                         ) -> torch.Tensor:
        """Compute the gradients of the wave function (or density) using the Jacobi Formula
        C. Filippi, Simple Formalism for Efficient Derivatives.

        .. math::
             \\frac{K(R)}{\Psi(R)} = Tr(A^{-1} B_{grad})

        The gradients of the wave function

        .. math::
            \\Psi(R) = J(R) \\sum_n c_n D^{u}_n D^{d}_n = J(R) \\Sigma

        are computed following

        .. math::
            \\nabla \\Psi(R) = \\left( \\nabla J(R) \\right) \\Sigma + J(R) \\left(\\nabla \\Sigma \\right)

        with

        .. math::

            \\nabla \\Sigma =  \\sum_n c_n (\\frac{\\nabla D^u_n}{D^u_n} + \\frac{\\nabla D^d_n}{D^d_n}) D^u_n D^d_n

        that we compute with the Jacobi formula as:

        .. math::

            \\nabla \\Sigma =  \\sum_n c_n (Tr( (D^u_n)^{-1} \\nabla D^u_n) + Tr( (D^d_n)^{-1} \\nabla D^d_n)) D^u_n D^d_n

        Args:
            x (torch.tensor): sampling points (Nbatch, 3*Nelec)
            pdf (bool, optional) : if true compute the grads of the density

        Returns:
            torch.tensor: values of the gradients wrt the walker pos at each sampling points
        """

        # compute the mo values
        mo = self.ao2mo(self.ao(x))

        # compute the gradient operator matrix
        grad_ao = self.ao(x, derivative=1, sum_grad=False)

        # compute the derivatives of the MOs
        dmo = self.ao2mo(grad_ao.transpose(2, 3)).transpose(2, 3)
        dmo = dmo.permute(3, 0, 1, 2)

        # stride the tensor
        eye = torch.eye(self.nelec).to(self.device)
        dmo = dmo.unsqueeze(2) * eye.unsqueeze(-1)

        # reorder to have Nelec, Ndim, Nbatch, Nelec, Nmo
        dmo = dmo.permute(2, 0, 1, 3, 4)

        # flatten to have Nelec*Ndim, Nbatch, Nelec, Nmo
        dmo = dmo.reshape(-1, *(dmo.shape[2:]))

        # use the Jacobi formula to compute the value
        # the grad of each determinants and sum up the terms :
        # Tr( (D^u_n)^-1 \\nabla D^u_n) + Tr( (D^d_n)^-1 \\nabla D^d_n)
        grad_dets = self.pool.operator(mo, dmo)

        # compute the determinants
        # D^u_n D^d_n
        dets = self.pool(mo)

        # assemble the final values of \nabla \Sigma
        # \\sum_n c_n (Tr( (D^u_n)^-1 \\nabla D^u_n) + Tr( (D^d_n)^-1 \\nabla D^d_n)) D^u_n D^d_n
        out = self.fc(grad_dets * dets)
        out = out.transpose(0, 1).squeeze()

        if self.use_jastrow:
            nbatch = x.shape[0]

            # nbatch x 1
            jast = self.jastrow(x)

            # nbatch x ndim x nelec
            grad_jast = self.jastrow(x, derivative=1, sum_grad=False)

            # reorder grad_jast to nbtach x Nelec x Ndim
            grad_jast = grad_jast.permute(0, 2, 1)

            # compute J(R) (\nabla\Sigma)
            out = jast * out

            # add the product (\nabla J(R)) \Sigma
            out = out + (grad_jast * self.fc(dets).unsqueeze(-1)).reshape(nbatch, -1)

        # compute the gradient of the pdf (i.e. the square of the wave function)
        # \nabla f^2 = 2 (\nabla f) f
        if pdf:
            out = 2 * out * self.fc(dets)
            if self.use_jastrow:
                out = out * jast

        return out

    def get_kinetic_operator(self, 
                             x: torch.Tensor, 
                             ao: torch.Tensor, 
                             dao: torch.Tensor, 
                             d2ao: torch.Tensor, 
                             mo: torch.Tensor
                             ) -> torch.Tensor:
        """Compute the Bkin matrix

        Args:
            x (torch.tensor): sampling points (Nbatch, 3*Nelec)
            mo (torch.tensor, optional): precomputed values of the MOs

        Returns:
            torch.tensor: matrix of the kinetic operator
        """

        bkin = self.ao2mo(d2ao)

        if self.use_jastrow:
            jast, djast, d2jast = self.jastrow(x, derivative=[0, 1, 2], sum_grad=False)

            djast = djast.transpose(1, 2) / jast.unsqueeze(-1)
            d2jast = d2jast / jast

            dmo = self.ao2mo(dao.transpose(2, 3)).transpose(2, 3)

            djast_dmo = (djast.unsqueeze(2) * dmo).sum(-1)
            d2jast_mo = d2jast.unsqueeze(-1) * mo

            bkin = bkin + 2 * djast_dmo + d2jast_mo

        return -0.5 * bkin

    def kinetic_energy_jacobi_backflow(self, x: torch.Tensor, **kwargs) -> torch.Tensor:
        """Compute the value of the kinetic enery using the Jacobi Formula.


        .. math::
             \\frac{\\Delta (J(R) \\Psi(R))}{ J(R) \\Psi(R)} = \\frac{\\Delta J(R)}{J(R}
                                                          + 2 \\frac{\\nabla J(R)}{J(R)} \\frac{\\nabla \\Psi(R)}{\\Psi(R)}
                                                          + \\frac{\\Delta \\Psi(R)}{\\Psi(R)}

        The lapacian of the determinental part is computed via

        .. math::
            \\Delta_i \\Psi(R) \\sum_n c_n ( \\frac{\\Delta_i D_n^{u}}{D_n^{u}} +
                                           \\frac{\\Delta_i D_n^{d}}{D_n^{d}} +
                                           2 \\frac{\\nabla_i D_n^{u}}{D_n^{u}} \\frac{\\nabla_i D_n^{d}}{D_n^{d}} )
                                           D_n^{u} D_n^{d}

        Since the backflow orbitals are multi-electronic the laplacian of the determinants
        are obtained

        .. math::
            \\frac{\\Delta det(A)}{det(A)} = Tr(A^{-1} \\Delta A) +
                                             Tr(A^{-1} \\nabla A) Tr(A^{-1} \\nabla A) +
                                             Tr( (A^{-1} \\nabla A) (A^{-1} \\nabla A ))


        Args:
            x (torch.tensor): sampling points (Nbatch, 3*Nelec)

        Returns:
            torch.tensor: values of the kinetic energy at each sampling points
        """
        silent_timer = True

        # get ao values
        with CodeTimer('Get AOs', silent=silent_timer):
            ao, dao, d2ao = self.ao(x, derivative=[0, 1, 2], sum_grad=False)

        # get the mo values
        with CodeTimer('Get MOs', silent=silent_timer):
            mo = self.ao2mo(ao)
            dmo = self.ao2mo(dao)
            d2mo = self.ao2mo(d2ao)

        # precompute the inverse of the MOs
        with CodeTimer('Get Inverse MOs', silent=silent_timer):
            inv_mo = self.pool.compute_inverse_occupied_mo_matrix(mo)
        
        # compute the value of the slater det
        with CodeTimer('Get SDs', silent=silent_timer):
            slater_dets = self.pool(mo)
            sum_slater_dets = self.fc(slater_dets)

        # compute ( tr(A_u^-1\Delta A_u) + tr(A_d^-1\Delta A_d) )
        with CodeTimer('Get Hess', silent=silent_timer):
            hess = self.pool.operator(mo, d2mo, inv_mo=inv_mo)

        # compute (tr(A_u^-1\nabla A_u) and tr(A_d^-1\nabla A_d))
        with CodeTimer('Get Grad', silent=silent_timer):
            grad = self.pool.operator(mo, dmo, op=None, inv_mo=inv_mo)

        # compute (tr((A_u^-1\nabla A_u)^2) + tr((A_d^-1\nabla A_d))^2)
        with CodeTimer('Get Grad2', silent=silent_timer):
            grad2 = self.pool.operator(mo, dmo, op_squared=True, inv_mo=inv_mo)

        # assemble the total second derivative term
        with CodeTimer('Get Total', silent=silent_timer):
            hess = (
                hess.sum(0)
                + operator.add(*[(g**2).sum(0) for g in grad])
                - grad2.sum(0)
                + 2 * operator.mul(*grad).sum(0)
            )
            
            hess = self.fc(hess * slater_dets) / sum_slater_dets

        if self.use_jastrow is False:
            return -0.5 * hess

        # compute the Jastrow terms
        jast, djast, d2jast = self.jastrow(x, derivative=[0, 1, 2], sum_grad=False)

        # prepare the second derivative term d2Jast/Jast
        # Nbatch x Nelec
        d2jast = d2jast / jast

        # prepare the first derivative term
        djast = djast / jast.unsqueeze(-1)

        # -> Nelec x Ndim x Nbatch
        djast = djast.permute(2, 1, 0)

        # -> [Nelec*Ndim] x Nbatch
        djast = djast.reshape(-1, djast.shape[-1])

        # prepare the grad of the dets
        # [Nelec*Ndim] x Nbatch x 1

        grad_val = self.fc(operator.add(*grad) * slater_dets) / sum_slater_dets

        # [Nelec*Ndim] x Nbatch
        grad_val = grad_val.squeeze()

        # assemble the derivaite terms
        out = d2jast.sum(-1) + 2 * (grad_val * djast).sum(0) + hess.squeeze(-1)
        return -0.5 * out.unsqueeze(-1)

    def gradients_jacobi_backflow(self, 
                                  x: torch.Tensor, 
                                  sum_grad: Optional[bool] = True, 
                                  pdf: Optional[bool] = False):
        """Computes the gradients of the wf using Jacobi's Formula

        Args:
            x ([type]): [description]
        """
        raise NotImplementedError(
            "Gradient through Jacobi formula not implemented for backflow orbitals"
        )

    def log_data(self) -> None:
        """Print information abut the wave function."""
        log.info("")
        log.info(" Wave Function")
        log.info("  Backflow            : {0}", self.use_backflow)
        if self.use_backflow:
            log.info("  Backflow kernel     : {0}", self.backflow_type)
        log.info("  Jastrow factor      : {0}", self.use_jastrow)
        if self.use_jastrow:
            log.info("  Jastrow kernel      : {0}", self.jastrow_type)
        log.info("  Highest MO included : {0}", self.nmo_opt)
        log.info("  Configurations      : {0}", self.configs_method)
        log.info("  Number of confs     : {0}", self.nci)

        log.debug("  Configurations      : ")
        for ic in range(self.nci):
            cstr = " " + " ".join([str(i) for i in self.configs[0][ic].tolist()])
            cstr += " | " + " ".join([str(i) for i in self.configs[1][ic].tolist()])
            log.debug(cstr)

        log.info("  Kinetic energy      : {0}", self.kinetic_method)
        log.info("  Number var  param   : {0}", self.get_number_parameters())
        log.info("  Cuda support        : {0}", self.cuda)
        if self.cuda:
            log.info("  GPU                 : {0}", torch.cuda.get_device_name(0))

<<<<<<< HEAD
    def get_mo_coeffs(self) -> torch.Tensor:
        """Get the molecular orbital coefficients to init the mo layer."""
        mo_coeff = torch.as_tensor(self.mol.basis.mos).type(torch.get_default_dtype())
        if not self.include_all_mo:
            mo_coeff = mo_coeff[:, : self.highest_occ_mo]
        return nn.Parameter(mo_coeff.transpose(0, 1).contiguous())

    def update_mo_coeffs(self) -> None:
=======
    def update_mo_coeffs(self):
>>>>>>> b8624a46
        """Update the Mo coefficient during a GO run."""
        self.mol.atom_coords = self.ao.atom_coords.detach().numpy().tolist()
        self.mo.weight = self.get_mo_coeffs()

    def geometry(self, pos: torch.Tensor, 
                 convert_to_angs: Optional[bool] = False) -> List:
        """Returns the gemoetry of the system in xyz format

        Args:
            pos (torch.tensor): sampling points (Nbatch, 3*Nelec)

        Returns:
            list: list where each element is one line of the xyz file
        """
        d = []
        convert = 1
        if convert_to_angs:
            convert = BOHR2ANGS
        for iat in range(self.natom):
            xyz = self.ao.atom_coords[iat, :].cpu().detach().numpy() * convert
            d.append(xyz.tolist())
        return d
    
    def forces(self) -> torch.Tensor:
        """
        Returns the gradient of the atomic coordinates with respect to the wave function.

        Returns
        -------
        torch.Tensor
            The gradient of the atomic coordinates as a PyTorch tensor.
        """
        return self.ao.atom_coords.grad

    def gto2sto(self, plot: Optional[bool] = False) -> Self:
        """Fits the AO GTO to AO STO.
        The SZ sto that have only one basis function per ao
        """

        assert self.ao.radial_type.startswith("gto")
        assert self.ao.harmonics_type == "cart"

        log.info("  Fit GTOs to STOs  : ")

        def sto(x, norm, alpha):
            """Fitting function."""
            return norm * np.exp(-alpha * np.abs(x))

        # shortcut for nao
        nao = self.mol.basis.nao

        # create a new mol and a new basis
        new_mol = deepcopy(self.mol)
        basis = deepcopy(self.mol.basis)

        # change basis to sto
        basis.radial_type = "sto_pure"
        basis.nshells = self.ao.nao_per_atom.detach().cpu().numpy()

        # reset basis data
        basis.index_ctr = np.arange(nao)
        basis.bas_coeffs = np.ones(nao)
        basis.bas_exp = np.zeros(nao)
        basis.bas_norm = np.zeros(nao)
        basis.bas_kr = np.zeros(nao)
        basis.bas_kx = np.zeros(nao)
        basis.bas_ky = np.zeros(nao)
        basis.bas_kz = np.zeros(nao)

        # 2D fit space
        x = torch.linspace(-5, 5, 501)

        # compute the values of the current AOs using GTO BAS
        pos = x.reshape(-1, 1).repeat(1, self.ao.nbas).to(self.device)
        gto = self.ao.norm_cst * torch.exp(-self.ao.bas_exp * pos**2)
        gto = gto.unsqueeze(1).repeat(1, self.nelec, 1)
        ao = self.ao._contract(gto)[:, 0, :].detach().cpu().numpy()

        # loop over AOs
        for iorb in range(self.ao.norb):
            # fit AO with STO
            xdata = x.numpy()
            ydata = ao[:, iorb]
            popt, _ = curve_fit(sto, xdata, ydata)

            # store new exp/norm
            basis.bas_norm[iorb] = popt[0]
            basis.bas_exp[iorb] = popt[1]

            # determine k values
            basis.bas_kx[iorb] = (
                self.ao.harmonics.bas_kx[self.ao.index_ctr == iorb].unique().item()
            )
            basis.bas_ky[iorb] = (
                self.ao.harmonics.bas_ky[self.ao.index_ctr == iorb].unique().item()
            )
            basis.bas_kz[iorb] = (
                self.ao.harmonics.bas_kz[self.ao.index_ctr == iorb].unique().item()
            )

            # plot if necessary
            if plot:
                plt.plot(xdata, ydata)
                plt.plot(xdata, sto(xdata, *popt))
                plt.show()

        # update basis in new mole
        new_mol.basis = basis

        # returns new orbital instance
        return self.__class__(
            new_mol,
            self.jastrow,
            backflow=self.ao.backflow_trans,
            configs=self.configs_method,
            kinetic=self.kinetic_method,
            cuda=self.cuda,
            include_all_mo=self.include_all_mo,
        )
<|MERGE_RESOLUTION|>--- conflicted
+++ resolved
@@ -31,7 +31,6 @@
 class SlaterJastrow(WaveFunction):
     def __init__(
         self,
-<<<<<<< HEAD
         mol: Molecule,
         jastrow: Optional[Union[str, nn.Module, None]] = 'default',
         backflow: Optional[Union[BackFlowTransformation, None]] = None,
@@ -39,20 +38,9 @@
         kinetic: str = "jacobi",
         cuda: bool = False,
         include_all_mo: bool = True,
+        mix_mo: bool = False,
         orthogonalize_mo: bool = False
-    ) -> None:
-=======
-        mol,
-        jastrow='default',
-        backflow=None,
-        configs="ground_state",
-        kinetic="jacobi",
-        cuda=False,
-        include_all_mo=True,
-        mix_mo = False,
-        orthogonalize_mo=False
-    ):
->>>>>>> b8624a46
+    ) ->  None:
         """Slater Jastrow wave function with electron-electron Jastrow factor
 
         .. math::
@@ -143,52 +131,19 @@
         if self.cuda:
             self.ao = self.ao.to(self.device)
 
-<<<<<<< HEAD
-    def init_molecular_orb(self, include_all_mo: bool)-> None:
-=======
     def init_molecular_orb(self, include_all_mo, mix_mo, orthogonalize_mo):
->>>>>>> b8624a46
         """initialize the molecular orbital layers"""
 
         # # determine which orbs to include in the transformation
         self.include_all_mo = include_all_mo
         self.nmo_opt = self.mol.basis.nmo if include_all_mo else self.highest_occ_mo
 
-<<<<<<< HEAD
-        # scf layer
-        self.mo_scf = nn.Linear(self.mol.basis.nao, self.nmo_opt, bias=False)
-        self.mo_scf.weight = self.get_mo_coeffs()
-        self.mo_scf.weight.requires_grad = False
-
-        # port the layer to cuda if needed
-        if self.cuda:
-            self.mo_scf.to(self.device)
-
-    def init_mo_mixer(self, orthogonalize_mo: bool)-> None:
-        """
-        Initialize the molecular orbital mixing layer.
-
-        Parameters
-        ----------
-        orthogonalize_mo : bool
-            whether to orthogonalize the mo mixer layer
-
-        """
-        self.orthogonalize_mo = orthogonalize_mo
-
-        # mo mixer layer
-        self.mo = nn.Linear(self.nmo_opt, self.nmo_opt, bias=False)
-
-        # init the weight to idenity matrix
-        self.mo.weight = nn.Parameter(torch.eye(self.nmo_opt, self.nmo_opt))
-=======
         self.mo = MolecularOrbitals(self.mol, 
                                     include_all_mo, 
                                     self.highest_occ_mo, 
                                     mix_mo,
                                     orthogonalize_mo,
                                     self.cuda)
->>>>>>> b8624a46
 
         if self.cuda:
             self.mo.to(self.device)
@@ -662,18 +617,7 @@
         if self.cuda:
             log.info("  GPU                 : {0}", torch.cuda.get_device_name(0))
 
-<<<<<<< HEAD
-    def get_mo_coeffs(self) -> torch.Tensor:
-        """Get the molecular orbital coefficients to init the mo layer."""
-        mo_coeff = torch.as_tensor(self.mol.basis.mos).type(torch.get_default_dtype())
-        if not self.include_all_mo:
-            mo_coeff = mo_coeff[:, : self.highest_occ_mo]
-        return nn.Parameter(mo_coeff.transpose(0, 1).contiguous())
-
-    def update_mo_coeffs(self) -> None:
-=======
     def update_mo_coeffs(self):
->>>>>>> b8624a46
         """Update the Mo coefficient during a GO run."""
         self.mol.atom_coords = self.ao.atom_coords.detach().numpy().tolist()
         self.mo.weight = self.get_mo_coeffs()
