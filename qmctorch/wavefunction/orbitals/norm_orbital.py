import torch
import numpy as np
<<<<<<< HEAD
from scipy.special import factorial2
=======
from ...utils.algebra_utils import double_factorial
>>>>>>> f4a5fb07

def atomic_orbital_norm(basis):
    """Computes the norm of the atomic orbitals

    Args:
        basis (Namespace): basis object of the Molecule instance

    Returns:
        torch.tensor: Norm of the atomic orbitals

    Examples::
        >>> mol = Molecule('h2.xyz', basis='dzp', calculator='adf')
        >>> norm = atomic_orbital_norm(mol.basis)
    """

    # spherical
    if basis.harmonics_type == "sph":
        if basis.radial_type.startswith("sto"):
            return norm_slater_spherical(basis.bas_n, basis.bas_exp)

        elif basis.radial_type.startswith("gto"):
            return norm_gaussian_spherical(basis.bas_n, basis.bas_exp)

        else:
            raise ValueError("%s is not a valid radial_type")

    # cartesian
    elif basis.harmonics_type == "cart":
        if basis.radial_type.startswith("sto"):
            return norm_slater_cartesian(
                basis.bas_kx, basis.bas_ky, basis.bas_kz, basis.bas_kr, basis.bas_exp
            )

        elif basis.radial_type.startswith("gto"):
            return norm_gaussian_cartesian(
                basis.bas_kx, basis.bas_ky, basis.bas_kz, basis.bas_exp
            )

        else:
            raise ValueError("%s is not a valid radial_type")


def norm_slater_spherical(bas_n, bas_exp):
    """Normalization of STOs with Sphecrical Harmonics. \n
     * www.theochem.ru.nl/~pwormer/Knowino/knowino.org/wiki/Slater_orbital \n
     * C Filippi,  JCP 105, 213 1996 \n
     * Monte Carlo Methods in Ab Inition Quantum Chemistry, B.L. Hammond

    Args:
        bas_n (torch.tensor): prinicpal quantum number
        bas_exp (torch.tensor): slater exponents

    Returns:
        torch.tensor: normalization factor
    """
    nfact = torch.as_tensor(
        [np.math.factorial(2 * n) for n in bas_n], dtype=torch.get_default_dtype()
    )
    return (2 * bas_exp) ** bas_n * torch.sqrt(2 * bas_exp / nfact)


def norm_gaussian_spherical(bas_n, bas_exp):
    """Normlization of GTOs with spherical harmonics. \n
     * Computational Quantum Chemistry: An interactive Intrduction to basis set theory \n
        eq : 1.14 page 23.

    Args:
        bas_n (torch.tensor): prinicpal quantum number
        bas_exp (torch.tensor): slater exponents

    Returns:
        torch.tensor: normalization factor
    """
<<<<<<< HEAD


=======
>>>>>>> f4a5fb07
    bas_n = torch.tensor(bas_n)
    bas_n = bas_n + 1.0
    exp1 = 0.25 * (2.0 * bas_n + 1.0)

<<<<<<< HEAD
    A = torch.tensor(bas_exp) ** exp1
    B = 2 ** (2.0 * bas_n + 3.0 / 2)
    C = torch.as_tensor(f2(2 * bas_n.int() - 1) * np.pi**0.5).type(
        torch.get_default_dtype()
    )
=======
    A = torch.tensor(bas_exp)**exp1
    B = 2**(2. * bas_n + 3. / 2)
    C = torch.as_tensor(double_factorial(2 * bas_n.int() - 1) * np.pi **
                        0.5).type(torch.get_default_dtype())
>>>>>>> f4a5fb07

    return torch.sqrt(B / C) * A


def norm_slater_cartesian(a, b, c, n, exp):
    """Normaliation of STos with cartesian harmonics. \n
     * Monte Carlo Methods in Ab Initio Quantum Chemistry page 279

    Args:
        a (torch.tensor): exponent of x
        b (torch.tensor): exponent of y
        c (torch.tensor): exponent of z
        n (torch.tensor): exponent of r
        exp (torch.tensor): Sater exponent

    Returns:
        torch.tensor: normalization factor
    """
<<<<<<< HEAD

    lvals = a + b + c + n + 1.0
=======
    lvals = a + b + c + n + 1.
>>>>>>> f4a5fb07

    lfact = torch.as_tensor([np.math.factorial(int(2 * i)) for i in lvals]).type(
        torch.get_default_dtype()
    )

    prefact = 4 * np.pi * lfact / ((2 * exp) ** (2 * lvals + 1))

<<<<<<< HEAD
    num = torch.as_tensor(
        f2(2 * a.astype("int") - 1)
        * f2(2 * b.astype("int") - 1)
        * f2(2 * c.astype("int") - 1)
    ).type(torch.get_default_dtype())

    denom = torch.as_tensor(f2((2 * a + 2 * b + 2 * c + 1).astype("int"))).type(
        torch.get_default_dtype()
    )
=======
    num = torch.as_tensor(double_factorial(2 * a.astype('int') - 1) *
                          double_factorial(2 * b.astype('int') - 1) *
                          double_factorial(2 * c.astype('int') - 1)
                          ).type(torch.get_default_dtype())

    denom = torch.as_tensor(
        double_factorial((2 * a + 2 * b + 2 * c + 1).astype('int')
           )).type(torch.get_default_dtype())
>>>>>>> f4a5fb07

    return torch.sqrt(1.0 / (prefact * num / denom))


def norm_gaussian_cartesian(a, b, c, exp):
    """Normaliation of GTOs with cartesian harmonics. \n
     * Monte Carlo Methods in Ab Initio Quantum Chemistry page 279

    Args:
        a (torch.tensor): exponent of x
        b (torch.tensor): exponent of y
        c (torch.tensor): exponent of z
        exp (torch.tensor): Slater exponent

    Returns:
        torch.tensor: normalization factor
    """
<<<<<<< HEAD

    pref = torch.as_tensor((2 * exp / np.pi) ** (0.75))
    am1 = (2 * a - 1).astype("int")
    x = (4 * exp) ** (a / 2) / torch.sqrt(torch.as_tensor(f2(am1)))

    bm1 = (2 * b - 1).astype("int")
    y = (4 * exp) ** (b / 2) / torch.sqrt(torch.as_tensor(f2(bm1)))
    
    cm1 = (2 * c - 1).astype("int")
    z = (4 * exp) ** (c / 2) / torch.sqrt(torch.as_tensor(f2(cm1))) 

    return (pref * x * y * z).type(torch.get_default_dtype())

def f2(x):
    """Returns the f2 of x with f2(x<1) = 1 as implemented in scipy 1.10.
    """
    # compute the x!!
    out = factorial2(x)
=======
    pref = torch.as_tensor((2 * exp / np.pi)**(0.75))
    am1 = (2 * a - 1).astype('int')
    x = (4 * exp)**(a / 2) / torch.sqrt(torch.as_tensor(double_factorial(am1)))

    bm1 = (2 * b - 1).astype('int')
    y = (4 * exp)**(b / 2) / torch.sqrt(torch.as_tensor(double_factorial(bm1)))

    cm1 = (2 * c - 1).astype('int')
    z = (4 * exp)**(c / 2) / torch.sqrt(torch.as_tensor(double_factorial(cm1)))
>>>>>>> f4a5fb07

    # set all the elements lower than 1 to 1 
    out[out<1] = 1
    return out<|MERGE_RESOLUTION|>--- conflicted
+++ resolved
@@ -1,10 +1,6 @@
 import torch
 import numpy as np
-<<<<<<< HEAD
-from scipy.special import factorial2
-=======
 from ...utils.algebra_utils import double_factorial
->>>>>>> f4a5fb07
 
 def atomic_orbital_norm(basis):
     """Computes the norm of the atomic orbitals
@@ -78,27 +74,14 @@
     Returns:
         torch.tensor: normalization factor
     """
-<<<<<<< HEAD
-
-
-=======
->>>>>>> f4a5fb07
     bas_n = torch.tensor(bas_n)
     bas_n = bas_n + 1.0
     exp1 = 0.25 * (2.0 * bas_n + 1.0)
 
-<<<<<<< HEAD
-    A = torch.tensor(bas_exp) ** exp1
-    B = 2 ** (2.0 * bas_n + 3.0 / 2)
-    C = torch.as_tensor(f2(2 * bas_n.int() - 1) * np.pi**0.5).type(
-        torch.get_default_dtype()
-    )
-=======
     A = torch.tensor(bas_exp)**exp1
     B = 2**(2. * bas_n + 3. / 2)
     C = torch.as_tensor(double_factorial(2 * bas_n.int() - 1) * np.pi **
                         0.5).type(torch.get_default_dtype())
->>>>>>> f4a5fb07
 
     return torch.sqrt(B / C) * A
 
@@ -117,12 +100,7 @@
     Returns:
         torch.tensor: normalization factor
     """
-<<<<<<< HEAD
-
-    lvals = a + b + c + n + 1.0
-=======
     lvals = a + b + c + n + 1.
->>>>>>> f4a5fb07
 
     lfact = torch.as_tensor([np.math.factorial(int(2 * i)) for i in lvals]).type(
         torch.get_default_dtype()
@@ -130,17 +108,6 @@
 
     prefact = 4 * np.pi * lfact / ((2 * exp) ** (2 * lvals + 1))
 
-<<<<<<< HEAD
-    num = torch.as_tensor(
-        f2(2 * a.astype("int") - 1)
-        * f2(2 * b.astype("int") - 1)
-        * f2(2 * c.astype("int") - 1)
-    ).type(torch.get_default_dtype())
-
-    denom = torch.as_tensor(f2((2 * a + 2 * b + 2 * c + 1).astype("int"))).type(
-        torch.get_default_dtype()
-    )
-=======
     num = torch.as_tensor(double_factorial(2 * a.astype('int') - 1) *
                           double_factorial(2 * b.astype('int') - 1) *
                           double_factorial(2 * c.astype('int') - 1)
@@ -149,7 +116,6 @@
     denom = torch.as_tensor(
         double_factorial((2 * a + 2 * b + 2 * c + 1).astype('int')
            )).type(torch.get_default_dtype())
->>>>>>> f4a5fb07
 
     return torch.sqrt(1.0 / (prefact * num / denom))
 
@@ -167,26 +133,6 @@
     Returns:
         torch.tensor: normalization factor
     """
-<<<<<<< HEAD
-
-    pref = torch.as_tensor((2 * exp / np.pi) ** (0.75))
-    am1 = (2 * a - 1).astype("int")
-    x = (4 * exp) ** (a / 2) / torch.sqrt(torch.as_tensor(f2(am1)))
-
-    bm1 = (2 * b - 1).astype("int")
-    y = (4 * exp) ** (b / 2) / torch.sqrt(torch.as_tensor(f2(bm1)))
-    
-    cm1 = (2 * c - 1).astype("int")
-    z = (4 * exp) ** (c / 2) / torch.sqrt(torch.as_tensor(f2(cm1))) 
-
-    return (pref * x * y * z).type(torch.get_default_dtype())
-
-def f2(x):
-    """Returns the f2 of x with f2(x<1) = 1 as implemented in scipy 1.10.
-    """
-    # compute the x!!
-    out = factorial2(x)
-=======
     pref = torch.as_tensor((2 * exp / np.pi)**(0.75))
     am1 = (2 * a - 1).astype('int')
     x = (4 * exp)**(a / 2) / torch.sqrt(torch.as_tensor(double_factorial(am1)))
@@ -196,8 +142,5 @@
 
     cm1 = (2 * c - 1).astype('int')
     z = (4 * exp)**(c / 2) / torch.sqrt(torch.as_tensor(double_factorial(cm1)))
->>>>>>> f4a5fb07
 
-    # set all the elements lower than 1 to 1 
-    out[out<1] = 1
-    return out+    return (pref * x * y * z).type(torch.get_default_dtype())