from copy import deepcopy
from time import time

import torch
# from torch.utils.data import DataLoader
from qmctorch.utils import (DataSet, Loss,
                            OrthoReg, add_group_attr,
                            dump_to_hdf5, DataLoader)

from .. import log
from .solver_base import SolverBase


class SolverSlaterJastrow(SolverBase):

    def __init__(self, wf=None, sampler=None, optimizer=None,
                 scheduler=None, output=None, rank=0):
        """Basic QMC solver

        Args:
            wf (qmctorch.WaveFunction, optional): wave function. Defaults to None.
            sampler (qmctorch.sampler, optional): Sampler. Defaults to None.
            optimizer (torch.optim, optional): optimizer. Defaults to None.
            scheduler (torch.optim, optional): scheduler. Defaults to None.
            output (str, optional): hdf5 filename. Defaults to None.
            rank (int, optional): rank of he process. Defaults to 0.
        """
        SolverBase.__init__(self, wf, sampler,
                            optimizer, scheduler, output, rank)

        self.set_params_requires_grad()

        self.configure(track=['local_energy'], freeze=None,
                       loss='energy', grad='manual',
                       ortho_mo=False, clip_loss=False,
                       resampling={'mode': 'update',
                                   'resample_every': 1,
                                   'nstep_update': 25})

    def configure(self, track=None, freeze=None,
                  loss=None, grad=None,
                  ortho_mo=None, clip_loss=False,
                  resampling=None):
        """Configure the solver

        Args:
            track (list, optional): list of observable to track. Defaults to ['local_energy'].
            freeze ([type], optional): list of parameters to freeze. Defaults to None.
            loss(str, optional): merhod to compute the loss: variance or energy.
                                  Defaults to 'energy'.
            grad (str, optional): method to compute the gradients: 'auto' or 'manual'.
                                  Defaults to 'auto'.
            ortho_mo (bool, optional): apply regularization to orthogonalize the MOs.
                                       Defaults to False.
            clip_loss (bool, optional): Clip the loss values at +/- X std. X defined in Loss
                                        as clip_num_std (default 5)
                                        Defaults to False.
        """

        # set the parameters we want to optimize/freeze
        self.set_params_requires_grad()
        self.freeze_params_list = freeze
        self.freeze_parameters(freeze)

        # track the observable we want
        if track is not None:
            self.track_observable(track)

        # define the grad calulation
        if grad is not None:
            self.grad_method = grad
            self.evaluate_gradient = {
                'auto': self.evaluate_grad_auto,
                'manual': self.evaluate_grad_manual}[grad]

        # resampling of the wave function
        if resampling is not None:
            self.configure_resampling(**resampling)

        # get the loss
        if loss is not None:
            self.loss = Loss(self.wf, method=loss, clip=clip_loss)
            self.loss.use_weight = (
                self.resampling_options.resample_every > 1)

        # orthogonalization penalty for the MO coeffs
        if ortho_mo is not None:
            self.ortho_mo = ortho_mo
            self.ortho_loss = OrthoReg()

    def set_params_requires_grad(self, wf_params=True, geo_params=False):
        """Configure parameters for wf opt."""

        # opt all wf parameters
        self.wf.ao.bas_exp.requires_grad = wf_params
        self.wf.ao.bas_coeffs.requires_grad = wf_params

        for param in self.wf.mo.parameters():
            param.requires_grad = wf_params

        self.wf.fc.weight.requires_grad = wf_params

        for param in self.wf.jastrow.parameters():
            param.requires_grad = wf_params

        # no opt the atom positions
        self.wf.ao.atom_coords.requires_grad = geo_params

    def freeze_parameters(self, freeze):
        """Freeze the optimization of specified params.

        Args:
            freeze (list): list of param to freeze
        """
        if freeze is not None:
            if not isinstance(freeze, list):
                freeze = [freeze]

            for name in freeze:
                if name.lower() == 'ci':
                    self.wf.fc.weight.requires_grad = False

                elif name.lower() == 'mo':
                    for param in self.wf.mo.parameters():
                        param.requires_grad = False

                elif name.lower() == 'ao':
                    self.wf.ao.bas_exp.requires_grad = False
                    self.wf.ao.bas_coeffs.requires_grad = False

                elif name.lower() == 'jastrow':
                    for param in self.wf.jastrow.parameters():
                        param.requires_grad = False

                else:
                    opt_freeze = ['ci', 'mo', 'ao', 'jastrow']
                    raise ValueError(
                        'Valid arguments for freeze are :', opt_freeze)

    def save_sampling_parameters(self, pos):
        """ save the sampling params."""
        self.sampler._nstep_save = self.sampler.nstep
        self.sampler._ntherm_save = self.sampler.ntherm
        self.sampler._nwalker_save = self.sampler.walkers.nwalkers

        if self.resampling_options.mode == 'update':
            self.sampler.ntherm = -1
            self.sampler.nstep = self.resampling_options.nstep_update
            self.sampler.walkers.nwalkers = pos.shape[0]
            self.sampler.nwalkers = pos.shape[0]

    def restore_sampling_parameters(self):
        """restore sampling params to their original values."""
        self.sampler.nstep = self.sampler._nstep_save
        self.sampler.ntherm = self.sampler._ntherm_save
        self.sampler.walkers.nwalkers = self.sampler._nwalker_save
        self.sampler.nwalkers = self.sampler._nwalker_save

    def geo_opt(self, nepoch, geo_lr=1e-2, batchsize=None,
                nepoch_wf_init=100, nepoch_wf_update=50,
                hdf5_group='geo_opt', chkpt_every=None, tqdm=False):
        """optimize the geometry of the molecule

        Args:
            nepoch (int): Number of optimziation step
            batchsize (int, optional): Number of sample in a mini batch.
                                       If None, all samples are used.
                                       Defaults to Never.
            hdf5_group (str, optional): name of the hdf5 group where to store the data.
                                        Defaults to 'geo_opt'.
            chkpt_every (int, optional): save a checkpoint every every iteration.
                                         Defaults to half the number of epoch
        """

        # save the optimizer used for the wf params
        opt_wf = deepcopy(self.opt)
        opt_wf.lpos_needed = self.opt.lpos_needed

        # create the optmizier for the geo opt
        opt_geo = torch.optim.SGD(self.wf.parameters(), lr=geo_lr)
        opt_geo.lpos_needed = False

        # save the grad method
        eval_grad_wf = self.evaluate_gradient

        # log data
        self.prepare_optimization(batchsize, None, tqdm)
        self.log_data_opt(nepoch, 'geometry optimization')

        # init the traj
        xyz = [self.wf.geometry(None)]

        # initial wf optimization
        self.set_params_requires_grad(wf_params=True,
                                      geo_params=False)
        self.freeze_parameters(self.freeze_params_list)
        self.run_epochs(nepoch_wf_init)

        # iterations over geo optim
        for n in range(nepoch):

            # make one step geo optim
            self.set_params_requires_grad(wf_params=False,
                                          geo_params=True)
            self.opt = opt_geo
            self.evaluate_gradient = self.evaluate_grad_auto
            self.run_epochs(1)
            xyz.append(self.wf.geometry(None))

            # make a few wf optim
            self.set_params_requires_grad(wf_params=True,
                                          geo_params=False)
            self.freeze_parameters(self.freeze_params_list)
            self.opt = opt_wf
            self.evaluate_gradient = eval_grad_wf

            cumulative_loss = self.run_epochs(nepoch_wf_update)

            # save checkpoint file
            if chkpt_every is not None:
                if (n > 0) and (n % chkpt_every == 0):
                    self.save_checkpoint(n, cumulative_loss)

        # restore the sampler number of step
        self.restore_sampling_parameters()

        # dump
        self.observable.geometry = xyz
        self.save_data(hdf5_group)

        return self.observable

    def run(self, nepoch, batchsize=None,
            hdf5_group='wf_opt', chkpt_every=None, tqdm=False):
        """Run a wave function optimization

        Args:
            nepoch (int): Number of optimziation step
            batchsize (int, optional): Number of sample in a mini batch.
                                       If None, all samples are used.
                                       Defaults to Never.
            hdf5_group (str, optional): name of the hdf5 group where to store the data.
                                        Defaults to 'wf_opt'.
            chkpt_every (int, optional): save a checkpoint every every iteration.
                                         Defaults to half the number of epoch
        """

        # prepare the optimization
        self.prepare_optimization(batchsize, chkpt_every, tqdm)
        self.log_data_opt(nepoch, 'wave function optimization')

        # run the epochs
        self.run_epochs(nepoch)

        # restore the sampler number of step
        self.restore_sampling_parameters()

        # dump
        self.save_data(hdf5_group)

        return self.observable

    def prepare_optimization(self, batchsize, chkpt_every, tqdm=False):
        """Prepare the optimization process

        Args:
            batchsize (int or None): batchsize
            chkpt_every (int or none): save a chkpt file every
        """

        # sample the wave function
        pos = self.sampler(self.wf.pdf, with_tqdm=tqdm)

        # handle the batch size
        if batchsize is None:
            batchsize = len(pos)

        # change the number of steps/walker size
        self.save_sampling_parameters(pos)

        # create the data loader
        # self.dataset = DataSet(pos)
<<<<<<< HEAD
        self.dataset = pos.cpu()
        self.dataloader = DataLoader(
            self.dataset, batch_size=batchsize, pin_memory=True)
=======
        # self.dataloader = DataLoader(
        #     self.dataset, batch_size=batchsize)
        self.dataloader = DataLoader(pos, batch_size=batchsize)
>>>>>>> fa85bc12

        # for ibatch, data in enumerate(self.dataloader):
        #     self.store_observable(data, ibatch=ibatch)

        # chkpt
        self.chkpt_every = chkpt_every

    def save_data(self, hdf5_group):
        """Save the data to hdf5.

        Args:
            hdf5_group (str): name of group in the hdf5 file
        """
        self.observable.models.last = dict(self.wf.state_dict())

        hdf5_group = dump_to_hdf5(
            self.observable, self.hdf5file, hdf5_group)

        add_group_attr(self.hdf5file, hdf5_group, {'type': 'opt'})

    def run_epochs(self, nepoch):
        """Run a certain number of epochs

        Args:
            nepoch (int): number of epoch to run
        """

        # init the loss in case we have nepoch=0
        cumulative_loss = 0

        # loop over the epoch
        for n in range(nepoch):

            tstart = time()
            log.info('')
            log.info('  epoch %d' % n)

            cumulative_loss = 0

            self.opt.zero_grad()

            # loop over the batches
            # for ibatch, data in enumerate(self.dataloader):

            # port data to device
            lpos = self.dataset[:].to(self.device)

            # get the gradient
            loss, eloc = self.evaluate_gradient(lpos)
            cumulative_loss += loss

            # check for nan
            if torch.isnan(eloc).any():
                log.info('Error : Nan detected in local energy')
                return cumulative_loss

<<<<<<< HEAD
            # optimize the parameters
            self.optimization_step(lpos)

            # observable
            self.store_observable(
                lpos, local_energy=eloc, ibatch=0)
=======
                # observable
                self.store_observable(
                    lpos, local_energy=eloc, ibatch=ibatch)
>>>>>>> fa85bc12

            # optimize the parameters
            self.optimization_step(lpos)

            # save the model if necessary
            if n == 0 or cumulative_loss < min_loss:
                min_loss = cumulative_loss
                self.observable.models.best = dict(
                    self.wf.state_dict())

            # save checkpoint file
            if self.chkpt_every is not None:
                if (n > 0) and (n % self.chkpt_every == 0):
                    self.save_checkpoint(n, cumulative_loss)

            self.print_observable(cumulative_loss, verbose=False)

            # resample the data
            # self.dataset.data = self.resample(n, self.dataset.data)
            self.dataloader.data = self.resample(n, self.dataloader.data)

            # scheduler step
            if self.scheduler is not None:
                self.scheduler.step()

            log.info('  epoch done in %1.2f sec.' % (time()-tstart))

        return cumulative_loss

    def evaluate_grad_auto(self, lpos):
        """Evaluate the gradient using automatic differentiation

        Args:
            lpos (torch.tensor): sampling points

        Returns:
            tuple: loss values and local energies
        """

        # compute the loss
        loss, eloc = self.loss(lpos)

        # add mo orthogonalization if required
        if self.wf.mo.weight.requires_grad and self.ortho_mo:
            loss += self.ortho_loss(self.wf.mo.weight)

        # compute local gradients
        # self.opt.zero_grad()
        loss.backward()

        return loss, eloc

    def evaluate_grad_manual(self, lpos):
        """Evaluate the gradient using low variance express

        Args:
            lpos ([type]): [description]

        Args:
            lpos (torch.tensor): sampling points

        Returns:
            tuple: loss values and local energies
        """

        # determine if we need the grad of eloc
        no_grad_eloc = True
        if self.wf.kinetic_method == 'auto':
            no_grad_eloc = False

        if self.wf.jastrow.requires_autograd:
            no_grad_eloc = False

        if self.loss.method in ['energy', 'weighted-energy']:

            ''' Get the gradient of the total energy
            dE/dk = < (dpsi/dk)/psi (E_L - <E_L >) >
            '''

            # compute local energy and wf values
            _, eloc = self.loss(lpos, no_grad=no_grad_eloc)
            psi = self.wf(lpos)
            norm = 1. / len(psi)

            # evaluate the prefactor of the grads
            weight = eloc.clone()
            weight -= torch.mean(eloc)
            weight /= psi
            weight *= 2.
            weight *= norm

            # compute the gradients
            # self.opt.zero_grad()
            psi.backward(weight)

            return torch.mean(eloc), eloc

        else:
            raise ValueError(
                'Manual gradient only for energy minimization')

    def log_data_opt(self, nepoch, task):
        """Log data for the optimization."""
        log.info('')
        log.info('  Optimization')
        log.info('  Task                :', task)
        log.info(
            '  Number Parameters   : {0}', self.wf.get_number_parameters())
        log.info('  Number of epoch     : {0}', nepoch)
        log.info(
            '  Batch size          : {0}', self.sampler.get_sampling_size())
        log.info('  Loss function       : {0}', self.loss.method)
        log.info('  Clip Loss           : {0}', self.loss.clip)
        log.info('  Gradients           : {0}', self.grad_method)
        log.info(
            '  Resampling mode     : {0}', self.resampling_options.mode)
        log.info(
            '  Resampling every    : {0}', self.resampling_options.resample_every)
        log.info(
            '  Resampling steps    : {0}', self.resampling_options.nstep_update)
        log.info(
            '  Output file         : {0}', self.hdf5file)
        log.info(
            '  Checkpoint every    : {0}', self.chkpt_every)
        log.info('')<|MERGE_RESOLUTION|>--- conflicted
+++ resolved
@@ -2,10 +2,9 @@
 from time import time
 
 import torch
-# from torch.utils.data import DataLoader
-from qmctorch.utils import (DataSet, Loss,
+from qmctorch.utils import (DataLoader, Loss,
                             OrthoReg, add_group_attr,
-                            dump_to_hdf5, DataLoader)
+                            dump_to_hdf5)
 
 from .. import log
 from .solver_base import SolverBase
@@ -279,19 +278,10 @@
         self.save_sampling_parameters(pos)
 
         # create the data loader
-        # self.dataset = DataSet(pos)
-<<<<<<< HEAD
-        self.dataset = pos.cpu()
-        self.dataloader = DataLoader(
-            self.dataset, batch_size=batchsize, pin_memory=True)
-=======
-        # self.dataloader = DataLoader(
-        #     self.dataset, batch_size=batchsize)
         self.dataloader = DataLoader(pos, batch_size=batchsize)
->>>>>>> fa85bc12
-
-        # for ibatch, data in enumerate(self.dataloader):
-        #     self.store_observable(data, ibatch=ibatch)
+
+        for ibatch, data in enumerate(self.dataloader):
+            self.store_observable(data, ibatch=ibatch)
 
         # chkpt
         self.chkpt_every = chkpt_every
@@ -331,32 +321,24 @@
             self.opt.zero_grad()
 
             # loop over the batches
-            # for ibatch, data in enumerate(self.dataloader):
-
-            # port data to device
-            lpos = self.dataset[:].to(self.device)
-
-            # get the gradient
-            loss, eloc = self.evaluate_gradient(lpos)
-            cumulative_loss += loss
-
-            # check for nan
-            if torch.isnan(eloc).any():
-                log.info('Error : Nan detected in local energy')
-                return cumulative_loss
-
-<<<<<<< HEAD
-            # optimize the parameters
-            self.optimization_step(lpos)
-
-            # observable
-            self.store_observable(
-                lpos, local_energy=eloc, ibatch=0)
-=======
+            for ibatch, data in enumerate(self.dataloader):
+
+                # port data to device
+                lpos = data.to(self.device)
+
+                # get the gradient
+                loss, eloc = self.evaluate_gradient(lpos)
+                cumulative_loss += loss
+
+                # check for nan
+                if torch.isnan(eloc).any():
+                    log.info('Error : Nan detected in local energy')
+                    return cumulative_loss
+
+
                 # observable
                 self.store_observable(
                     lpos, local_energy=eloc, ibatch=ibatch)
->>>>>>> fa85bc12
 
             # optimize the parameters
             self.optimization_step(lpos)
@@ -376,7 +358,7 @@
 
             # resample the data
             # self.dataset.data = self.resample(n, self.dataset.data)
-            self.dataloader.data = self.resample(n, self.dataloader.data)
+            self.dataloader.dataset = self.resample(n, self.dataloader.dataset)
 
             # scheduler step
             if self.scheduler is not None:
