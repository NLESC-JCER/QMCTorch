--- conflicted
+++ resolved
@@ -199,149 +199,4 @@
             self.count += 1
             return out
         else:
-            raise StopIteration
-<<<<<<< HEAD
-        
-class OrthoReg(nn.Module):
-    """add a penalty to make matrice orthgonal."""
-
-    def __init__(self, alpha: float = 0.1) -> None:
-        """Add a penalty loss to keep the MO orthogonalized
-
-        Keyword Arguments:
-            alpha {float} -- strength of the penaly (default: {0.1})
-        """
-        super(OrthoReg, self).__init__()
-        self.alpha: float = alpha
-
-    def forward(self, W: torch.Tensor) -> torch.Tensor:
-        """Return the loss : |W x W^T - I|.
-
-        Args:
-            W: The matrix to orthogonalize
-
-        Returns:
-            The loss value
-        """
-        return self.alpha * torch.norm(W.mm(W.transpose(0, 1)) - torch.eye(W.shape[0]))
-=======
-
-
-class Loss(nn.Module):
-    def __init__(self, wf, method="energy", clip=False, clip_threshold=5):
-        """Defines the loss to use during the optimization
-
-        Arguments:
-            wf {WaveFunction} -- wave function object used
-
-        Keyword Arguments:
-            method {str} -- method to use  (default: {'energy'})
-                            (energy, variance, weighted-energy,
-                            weighted-variance)
-            clip {bool} -- clip the values that are +/- % sigma away from
-                           the mean (default: {False})
-        """
-
-        super(Loss, self).__init__()
-
-        self.wf = wf
-        self.method = method
-        self.clip = clip
-
-        # by default we use weights
-        # that are needed if we do
-        # not resample at every time step
-        self.use_weight = True
-
-        # number of +/- std for clipping
-        # Excludes values + /- Nstd x std the mean of the eloc
-        self.clip_num_std = clip_threshold
-
-        # select loss function
-        self.loss_fn = {"energy": torch.mean, "variance": torch.var}[method]
-
-        # init values of the weights
-        self.weight = {"psi": None, "psi0": None}
-
-    def forward(self, pos, no_grad=False, deactivate_weight=False):
-        """Computes the loss
-
-        Arguments:
-            pos {torch.tensor} -- positions of the walkers in that batch
-
-        Keyword Arguments:
-            no_grad {bool} -- computes the gradient of the loss
-                              (default: {False})
-
-        Returns:
-            torch.tensor, torch.tensor -- value of the loss, local energies
-        """
-
-        # check if grads are requested
-        with self.get_grad_mode(no_grad):
-            # compute local eneergies
-            local_energies = self.wf.local_energy(pos)
-
-            # mask the energies if necessary
-            mask = self.get_clipping_mask(local_energies)
-
-            # sampling_weight
-            weight = self.get_sampling_weights(pos, deactivate_weight)
-
-            # compute the loss
-            loss = self.loss_fn((weight * local_energies)[mask])
-
-        return loss, local_energies
-
-    @staticmethod
-    def get_grad_mode(no_grad):
-        """Returns enable_grad or no_grad
-
-        Arguments:
-            no_grad {bool} -- [description]
-        """
-
-        return torch.no_grad() if no_grad else torch.enable_grad()
-
-    def get_clipping_mask(self, local_energies):
-        """computes the clipping mask
-
-        Arguments:
-            local_energies {torch.tensor} -- values of the local energies
-        """
-        if self.clip:
-            median = torch.median(local_energies)
-            std = torch.std(local_energies)
-            zscore = torch.abs((local_energies - median) / std)    
-            mask = zscore < self.clip_num_std
-        else:
-            mask = torch.ones_like(local_energies).type(torch.bool)
-
-        return mask
-
-    def get_sampling_weights(self, pos, deactivate_weight):
-        """Get the weight needed when resampling is not
-        done at every step
-        """
-
-        local_use_weight = self.use_weight * (not deactivate_weight)
-
-        if local_use_weight:
-            # computes the weights
-            self.weight["psi"] = self.wf(pos)
-
-            # if we just resampled store psi and all w=1
-            if self.weight["psi0"] is None:
-                self.weight["psi0"] = self.weight["psi"].detach().clone()
-                w = torch.ones_like(self.weight["psi"])
-
-            # otherwise compute ration of psi
-            else:
-                w = (self.weight["psi"] / self.weight["psi0"]) ** 2
-                w /= w.sum()  # should we multiply by the number of elements ?
-
-            return w
-
-        else:
-            return 1.0
->>>>>>> b8624a46
+            raise StopIteration