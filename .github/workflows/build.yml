name: build

on: [push]

jobs:
  build:
    name: build and test
    runs-on: ubuntu-latest

    strategy:
      fail-fast: false
      matrix:
<<<<<<< HEAD
        version: [3.8,3.9]
=======
        version: ['3.8', '3.10']
>>>>>>> f4a5fb07

    steps:
    - name: Cancel Previous Runs
      uses: styfle/cancel-workflow-action@0.12.0
      with:
          access_token: ${{ github.token }}
    - uses: actions/checkout@v4
    - name: Setup conda
      uses: s-weigand/setup-conda@v1
      with:
        update-conda: true
        python-version: ${{ matrix.version }}
        conda-channels: anaconda
    - name: Install essential
      run: |
        sudo apt update
        sudo apt install build-essential pandoc
    - name: Install conda packages
      run: |
        conda install -c anaconda cmake
        conda install rdkit mpi4py h5py pytorch==2.0.0 torchvision==0.15.0 cpuonly -c pytorch -c conda-forge
        conda install -c conda-forge libstdcxx-ng
        conda install -c anaconda gxx_linux-64

    - name: Install the package
      run: python -m pip install .[test,hpc,doc]
      env:
        CONDA_PREFIX: /usr/share/miniconda

    # - name: Test with multithreading
    #   env:
    #     CONDA_PREFIX: /usr/share/miniconda
    #   run: mpirun -np 2 coverage run -m pytest tests_hvd

    - name: Test with single thread
      env:
        CONDA_PREFIX: /usr/share/miniconda
      run: coverage run -m pytest tests

    - name: Combine all coverage results
      run: coverage combine

    - run: coverage report

    - name: Coveralls Parallel
      run: coveralls --service=github
      env:
        GITHUB_TOKEN: ${{ secrets.github_token }}
        COVERALLS_FLAG_NAME: python-${{ matrix.version }}
        COVERALLS_PARALLEL: true

  finish:
    needs: build
    runs-on: ubuntu-latest
    steps:
      - name: Coveralls Finished
        uses: coverallsapp/github-action@master
        with:
          github-token: ${{ secrets.github_token }}
          parallel-finished: true<|MERGE_RESOLUTION|>--- conflicted
+++ resolved
@@ -10,11 +10,7 @@
     strategy:
       fail-fast: false
       matrix:
-<<<<<<< HEAD
-        version: [3.8,3.9]
-=======
         version: ['3.8', '3.10']
->>>>>>> f4a5fb07
 
     steps:
     - name: Cancel Previous Runs
