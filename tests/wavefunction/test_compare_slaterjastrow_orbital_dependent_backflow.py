--- conflicted
+++ resolved
@@ -2,26 +2,8 @@
 import torch
 import unittest
 
-<<<<<<< HEAD
 from qmctorch.scf import Molecule
 from qmctorch.wavefunction.slater_jastrow import SlaterJastrow
-=======
-set_torch_double_precision()
-
-
-def hess(out, pos):
-    # compute the jacobian
-    z = Variable(torch.ones(out.shape))
-    jacob = grad(out, pos,
-                 grad_outputs=z,
-                 only_inputs=True,
-                 create_graph=True)[0]
-
-    # compute the diagonal element of the Hessian
-    z = Variable(torch.ones(jacob.shape[0]))
-    hess = torch.zeros(jacob.shape)
->>>>>>> f4a5fb07
-
 from qmctorch.wavefunction.jastrows.elec_elec.jastrow_factor_electron_electron import (
     JastrowFactorElectronElectron,
 )
@@ -35,8 +17,7 @@
 )
 
 from qmctorch.utils import set_torch_double_precision
-
-torch.set_default_tensor_type(torch.DoubleTensor)
+set_torch_double_precision()
 
 
 class TestCompareSlaterJastrowOrbitalDependentBackFlow(unittest.TestCase):
