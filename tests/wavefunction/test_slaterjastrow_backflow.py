import numpy as np
import torch
import unittest

<<<<<<< HEAD
from .base_test_cases import BaseTestCases
=======
set_torch_double_precision()


def hess(out, pos):
    # compute the jacobian
    z = Variable(torch.ones(out.shape))
    jacob = grad(out, pos,
                 grad_outputs=z,
                 only_inputs=True,
                 create_graph=True)[0]
>>>>>>> f4a5fb07

from qmctorch.scf import Molecule
from qmctorch.wavefunction.slater_jastrow import SlaterJastrow

from qmctorch.wavefunction.jastrows.elec_elec import JastrowFactor, PadeJastrowKernel

from qmctorch.wavefunction.orbitals.backflow import (
    BackFlowTransformation,
    BackFlowKernelInverse,
)

from qmctorch.utils import set_torch_double_precision


torch.set_default_tensor_type(torch.DoubleTensor)


class TestSlaterJastrowBackFlow(BaseTestCases.BackFlowWaveFunctionBaseTest):
    def setUp(self):
        torch.manual_seed(101)
        np.random.seed(101)

        set_torch_double_precision()

        # molecule
        mol = Molecule(
            atom="Li 0 0 0; H 0 0 3.015",
            unit="bohr",
            calculator="pyscf",
            basis="sto-3g",
            redo_scf=True,
        )

        # define jastrow factor
        jastrow = JastrowFactor(mol, PadeJastrowKernel)

        # define backflow trans
        backflow = BackFlowTransformation(mol, BackFlowKernelInverse)

        self.wf = SlaterJastrow(
            mol,
            kinetic="jacobi",
            include_all_mo=True,
            configs="single_double(2,2)",
            jastrow=jastrow,
            backflow=backflow,
        )

        self.random_fc_weight = torch.rand(self.wf.fc.weight.shape)
        self.wf.fc.weight.data = self.random_fc_weight

        self.nbatch = 5
        self.pos = torch.Tensor(np.random.rand(self.nbatch, self.wf.nelec * 3))
        self.pos.requires_grad = True


if __name__ == "__main__":
    unittest.main()
    # t = TestSlaterJastrowBackFlow()
    # t.setUp()
    # t.test_antisymmetry()
    # t.test_hess_mo()
    # t.test_grad_mo()
    # t.test_kinetic_energy()<|MERGE_RESOLUTION|>--- conflicted
+++ resolved
@@ -2,20 +2,7 @@
 import torch
 import unittest
 
-<<<<<<< HEAD
 from .base_test_cases import BaseTestCases
-=======
-set_torch_double_precision()
-
-
-def hess(out, pos):
-    # compute the jacobian
-    z = Variable(torch.ones(out.shape))
-    jacob = grad(out, pos,
-                 grad_outputs=z,
-                 only_inputs=True,
-                 create_graph=True)[0]
->>>>>>> f4a5fb07
 
 from qmctorch.scf import Molecule
 from qmctorch.wavefunction.slater_jastrow import SlaterJastrow
@@ -26,11 +13,8 @@
     BackFlowTransformation,
     BackFlowKernelInverse,
 )
-
 from qmctorch.utils import set_torch_double_precision
-
-
-torch.set_default_tensor_type(torch.DoubleTensor)
+set_torch_double_precision()
 
 
 class TestSlaterJastrowBackFlow(BaseTestCases.BackFlowWaveFunctionBaseTest):
