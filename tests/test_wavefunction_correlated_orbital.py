from qmctorch.scf import Molecule
from qmctorch.wavefunction import CorrelatedOrbital
from qmctorch.wavefunction import Orbital
from qmctorch.utils import set_torch_double_precision, btrace

from torch.autograd import grad, gradcheck, Variable

import numpy as np
import torch
import unittest
import itertools
import os
import operator


def hess(out, pos):
    # compute the jacobian
    z = Variable(torch.ones(out.shape))
    jacob = grad(out, pos,
                 grad_outputs=z,
                 only_inputs=True,
                 create_graph=True)[0]

    # compute the diagonal element of the Hessian
    z = Variable(torch.ones(jacob.shape[0]))
    hess = torch.zeros(jacob.shape)

    for idim in range(jacob.shape[1]):

        tmp = grad(jacob[:, idim], pos,
                   grad_outputs=z,
                   only_inputs=True,
                   create_graph=True)[0]

        hess[:, idim] = tmp[:, idim]

    return hess


class TestCorrelatedOrbitalWF(unittest.TestCase):

    def setUp(self):

        torch.manual_seed(101)
        np.random.seed(101)

        set_torch_double_precision()

        # molecule
        mol = Molecule(
            atom='Li 0 0 0; H 0 0 3.015',
            unit='bohr',
            calculator='pyscf',
            basis='sto-3g',
            redo_scf=True)

        self.wf = CorrelatedOrbital(
            mol,
            kinetic='auto',
            jastrow_type='pade_jastrow',
            configs='single_double(2,4)',
            include_all_mo=True)

        self.random_fc_weight = torch.rand(self.wf.fc.weight.shape)
        self.wf.fc.weight.data = self.random_fc_weight

        self.wf.jastrow.weight.data = torch.rand(
            self.wf.jastrow.weight.shape)

        self.nbatch = 3
        self.pos = torch.tensor(np.random.rand(
            self.nbatch, self.wf.nelec*3))

        self.pos.requires_grad = True

    def test_forward(self):
        """Value of the wave function."""
        wfvals = self.wf(self.pos)
        ref = torch.tensor([[-1.0935e-02], [6.4874e-02], [1.7879e-04],
                            [1.5797e-02], [7.4684e-02], [-4.4445e-02],
                            [-4.8149e-04], [-3.0355e-03], [-2.0027e-02],
                            [5.1957e-05]])

        # assert torch.allclose(wfvals.data, ref, rtol=1E-4, atol=1E-4)

    def test_jacobian_mo(self):
        """Jacobian of the uncorrelated MOs."""
        mo = self.wf.pos2mo(self.pos)
        dmo = self.wf.pos2mo(self.pos, derivative=1)
        dmo_grad = grad(
            mo, self.pos, grad_outputs=torch.ones_like(mo))[0]

        assert(torch.allclose(dmo.sum(-1),
                              dmo_grad.view(self.nbatch, self.wf.nelec, 3).sum(-1)))

    def test_grad_mo(self):
        """Gradients of the uncorrelated MOs."""
        mo = self.wf.pos2mo(self.pos)
        dmo = self.wf.pos2mo(self.pos, derivative=1, jacobian=False)
        dmo_grad = grad(
            mo, self.pos, grad_outputs=torch.ones_like(mo))[0]

        assert(torch.allclose(dmo.sum(-2),
                              dmo_grad.view(self.nbatch, self.wf.nelec, 3)))

    def test_hess_mo(self):
        """Hessian of the uncorrelated MOs."""
        mo = self.wf.pos2mo(self.pos)
        d2mo = self.wf.pos2mo(self.pos, derivative=2)
        d2mo_grad = hess(mo, self.pos)

        assert(torch.allclose(d2mo.sum(-1),
                              d2mo_grad.view(self.nbatch, self.wf.nelec, 3).sum(-1)))

    def test_jacobian_jast(self):
        """Jacobian of the jastrow values."""
        jast = self.wf.ordered_jastrow(self.pos)
        djast = self.wf.ordered_jastrow(self.pos, derivative=1)
        djast_grad = grad(jast, self.pos,
                          grad_outputs=torch.ones_like(jast))[0]

        assert(torch.allclose(djast_grad.view(self.nbatch, self.wf.nelec, 3).sum(-1),
                              djast.sum(-1)))

    def test_grad_jast(self):
        """Gradients of the jastrow values."""
        jast = self.wf.ordered_jastrow(self.pos)
        djast = self.wf.ordered_jastrow(
            self.pos, derivative=1, jacobian=False)
        djast_grad = grad(jast, self.pos,
                          grad_outputs=torch.ones_like(jast))[0]

        assert(torch.allclose(djast_grad.view(self.nbatch, self.wf.nelec, 3),
                              djast.sum(-2)))

    def test_hess_jast(self):
        """Hessian of the jastrows."""
        jast = self.wf.ordered_jastrow(self.pos)
        d2jast = self.wf.ordered_jastrow(self.pos, derivative=2)

        d2jast_grad = hess(jast, self.pos)

        assert(torch.allclose(d2jast.sum(-1),
                              d2jast_grad.view(self.nbatch, self.wf.nelec, 3).sum(-1)))

    def test_grad_cmo(self):
        """Gradients of the correlated MOs."""
        cmo = self.wf.pos2cmo(self.pos)
        dcmo = self.wf.get_gradient_operator(self.pos)

        dcmo = dcmo.permute(1, 2, 3, 0)
        shape = (self.nbatch, self.wf.nelec,
                 self.wf.nmo_opt, self.wf.nelec, 3)
        dcmo = dcmo.reshape(*shape)
        dcmo = dcmo.sum(2).sum(1)

        dcmo_grad = grad(cmo, self.pos,
                         grad_outputs=torch.ones_like(cmo))[0]
        dcmo_grad = dcmo_grad.reshape(self.nbatch, self.wf.nelec, 3)

        assert(torch.allclose(dcmo, dcmo_grad))

    def test_hess_cmo(self):
        """Hessian of the correlated MOs."""
        val = self.wf.pos2cmo(self.pos)
        d2val_grad = hess(val, self.pos)

        d2val = self.wf.get_hessian_operator(self.pos)
        d2val = d2val.permute(1, 2, 0, 3).sum(1)

        assert(torch.allclose(d2val.sum(-1),
                              d2val_grad.view(self.nbatch, self.wf.nelec, 3).sum(-1)))

    def test_jacobian_wf(self):
        """Jacobian of det(CMO).
            \nabla det(CMOup) / det(CMOup) +  \nabla det(CMOup) / det(CMOup) """
        grad_jacobi = self.wf.gradients_jacobi(self.pos)
        grad_auto = self.wf.gradients_autograd(self.pos)
        assert(torch.allclose(grad_jacobi, grad_auto.sum(-1)))

    def test_grad_wf(self):
        """Compute the gradients of the wf  wrt to xyz coord of each elec."""
        grad_jacobi = self.wf.gradients_jacobi(
            self.pos, jacobian=False).squeeze()
        grad_auto = self.wf.gradients_autograd(self.pos)
        assert torch.allclose(grad_jacobi, grad_auto)

    def test_kinetic_energy(self):
        """Kinetic energty."""
        eauto = self.wf.kinetic_energy_autograd(self.pos)
        ejac = self.wf.kinetic_energy_jacobi(self.pos)

        print(eauto)
        print(ejac)

        assert torch.allclose(
            eauto.data, ejac.data, rtol=1E-4, atol=1E-4)

    def test_local_energy(self):
        """local energy."""
        self.wf.kinetic_energy = self.wf.kinetic_energy_autograd
        eloc_auto = self.wf.local_energy(self.pos)

        self.wf.kinetic_energy = self.wf.kinetic_energy_autograd
        eloc_jac = self.wf.local_energy(self.pos)

        assert torch.allclose(
            eloc_auto.data, eloc_jac.data, rtol=1E-4, atol=1E-4)


if __name__ == "__main__":

<<<<<<< HEAD
    unittest.main()

    # set_torch_double_precision()
    # t = TestCorrelatedOrbitalWF()
    # t.setUp()
=======
    # unittest.main()

    set_torch_double_precision()
    t = TestCorrelatedOrbitalWF()
    t.setUp()
>>>>>>> eb9a5289
    # t.test_forward()

    # t.test_jacobian_mo()
    # t.test_grad_mo()
    # t.test_hess_mo()

    # t.test_jacobian_jast()
    # t.test_grad_jast()
    # t.test_hess_jast()

    # t.test_grad_cmo()
    # t.test_hess_cmo()

    # t.test_jacobian_wf()
    # t.test_grad_wf()

<<<<<<< HEAD
    # t.test_kinetic_energy()
=======
    t.test_kinetic_energy()
>>>>>>> eb9a5289
    # t.test_local_energy()<|MERGE_RESOLUTION|>--- conflicted
+++ resolved
@@ -210,19 +210,11 @@
 
 if __name__ == "__main__":
 
-<<<<<<< HEAD
     unittest.main()
 
     # set_torch_double_precision()
     # t = TestCorrelatedOrbitalWF()
     # t.setUp()
-=======
-    # unittest.main()
-
-    set_torch_double_precision()
-    t = TestCorrelatedOrbitalWF()
-    t.setUp()
->>>>>>> eb9a5289
     # t.test_forward()
 
     # t.test_jacobian_mo()
@@ -239,9 +231,5 @@
     # t.test_jacobian_wf()
     # t.test_grad_wf()
 
-<<<<<<< HEAD
     # t.test_kinetic_energy()
-=======
-    t.test_kinetic_energy()
->>>>>>> eb9a5289
     # t.test_local_energy()